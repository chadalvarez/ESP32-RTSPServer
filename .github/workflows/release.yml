name: Update library.properties and Create Release ZIP

on:
  release:
    types: [published]

jobs:
  update-and-build:
    runs-on: ubuntu-latest

    steps:
    - name: Checkout repository
      uses: actions/checkout@v2

    - name: Set up Python
      uses: actions/setup-python@v2
      with:
        python-version: '3.x'

    - name: Update library.properties version
      run: |
        VERSION=$(echo ${{ github.event.release.tag_name }} | sed 's/^v//')
        sed -i "s/^version=.*/version=$VERSION/" library.properties

    - name: Commit changes
      env:
        GITHUB_TOKEN: ${{ secrets.ACTIONS_TOKEN }}
      run: |
        git config --global user.name 'github-actions[bot]'
        git config --global user.email 'github-actions[bot]@users.noreply.github.com'
        git add library.properties
        git commit -m "Update version to $VERSION"
<<<<<<< HEAD
        git push https://github.com/rjsachse/ESP32-RTSPServer.git HEAD:main

    - name: Create ZIP file
      run: zip -r ESP32-RTSPServer.zip . -x "*.git*"

    - name: Upload release asset
      uses: actions/upload-release-asset@v1
      with:
        upload_url: ${{ github.event.release.upload_url }}
        asset_path: ./ESP32-RTSPServer.zip
        asset_name: ESP32-RTSPServer.zip
        asset_content_type: application/zip
=======
        git push origin HEAD:main
>>>>>>> 77cf9dbc
<|MERGE_RESOLUTION|>--- conflicted
+++ resolved
@@ -23,26 +23,9 @@
         sed -i "s/^version=.*/version=$VERSION/" library.properties
 
     - name: Commit changes
-      env:
-        GITHUB_TOKEN: ${{ secrets.ACTIONS_TOKEN }}
       run: |
         git config --global user.name 'github-actions[bot]'
         git config --global user.email 'github-actions[bot]@users.noreply.github.com'
         git add library.properties
         git commit -m "Update version to $VERSION"
-<<<<<<< HEAD
-        git push https://github.com/rjsachse/ESP32-RTSPServer.git HEAD:main
-
-    - name: Create ZIP file
-      run: zip -r ESP32-RTSPServer.zip . -x "*.git*"
-
-    - name: Upload release asset
-      uses: actions/upload-release-asset@v1
-      with:
-        upload_url: ${{ github.event.release.upload_url }}
-        asset_path: ./ESP32-RTSPServer.zip
-        asset_name: ESP32-RTSPServer.zip
-        asset_content_type: application/zip
-=======
         git push origin HEAD:main
->>>>>>> 77cf9dbc
